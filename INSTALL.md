--- conflicted
+++ resolved
@@ -69,11 +69,7 @@
 
 # General Install Guide
 ## Installing dependencies
-<<<<<<< HEAD
-- Python >= 3.2 <= 3.7
-=======
 - Python >= 3.2-3.6 64-bit (cannot be 3.7.x as Tensorflow has not been updated to provide support)
->>>>>>> 5a78e7f4
   - apt/yum install python3 (Linux)
   - [Installer](https://www.python.org/downloads/release/python-368/) (Windows)
   - [brew](https://brew.sh/) install python3 (macOS)
